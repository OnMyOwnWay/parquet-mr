/**
 * Copyright 2012 Twitter, Inc.
 *
 * Licensed under the Apache License, Version 2.0 (the "License");
 * you may not use this file except in compliance with the License.
 * You may obtain a copy of the License at
 *
 * http://www.apache.org/licenses/LICENSE-2.0
 *
 * Unless required by applicable law or agreed to in writing, software
 * distributed under the License is distributed on an "AS IS" BASIS,
 * WITHOUT WARRANTIES OR CONDITIONS OF ANY KIND, either express or implied.
 * See the License for the specific language governing permissions and
 * limitations under the License.
 */
package parquet.pig;

import java.io.File;
import java.io.IOException;
import java.util.HashMap;
import java.util.List;

import org.apache.hadoop.conf.Configuration;
import org.apache.hadoop.fs.Path;

import parquet.Log;
import parquet.bytes.BytesInput;
import parquet.column.ColumnDescriptor;
import parquet.column.impl.ColumnWriteStoreImpl;
import parquet.column.page.Page;
import parquet.column.page.PageReadStore;
import parquet.column.page.PageReader;
import parquet.column.page.mem.MemPageStore;
import parquet.hadoop.ParquetFileReader;
import parquet.hadoop.ParquetFileWriter;
import parquet.hadoop.metadata.CompressionCodecName;
import parquet.hadoop.metadata.ParquetMetadata;
import parquet.io.ColumnIOFactory;
import parquet.io.MessageColumnIO;
import parquet.io.api.RecordConsumer;
import parquet.schema.MessageType;
import parquet.schema.PrimitiveType;
import parquet.schema.PrimitiveType.PrimitiveTypeName;
import parquet.schema.Type.Repetition;

public class GenerateIntTestFile {
  private static final Log LOG = Log.getLog(GenerateIntTestFile.class);

  public static void main(String[] args) throws Throwable {
    File out = new File("testdata/from_java/int_test_file");
    if (out.exists()) {
      if (!out.delete()) {
        throw new RuntimeException("can not remove existing file " + out.getAbsolutePath());
      }
    }
    Path testFile = new Path(out.toURI());
    Configuration configuration = new Configuration();
    {
      MessageType schema = new MessageType("int_test_file", new PrimitiveType(Repetition.OPTIONAL, PrimitiveTypeName.INT32, "int_col"));

      MemPageStore pageStore = new MemPageStore();
<<<<<<< HEAD
      ColumnWriteStoreImpl store = new ColumnWriteStoreImpl(pageStore, 8*1024, false);
=======
      ColumnWriteStoreImpl store = new ColumnWriteStoreImpl(pageStore, 8*1024, 8*1024);
>>>>>>> 427137de
      //
      MessageColumnIO columnIO = new ColumnIOFactory().getColumnIO(schema);

      RecordConsumer recordWriter = columnIO.getRecordWriter(store);

      int recordCount = 0;
      for (int i = 0; i < 100; i++) {
        recordWriter.startMessage();
        recordWriter.startField("int_col", 0);
        if (i % 10 != 0) {
          recordWriter.addInteger(i);
        }
        recordWriter.endField("int_col", 0);
        recordWriter.endMessage();
        ++ recordCount;
      }
      store.flush();


      writeToFile(testFile, configuration, schema, pageStore, recordCount);
    }

    {
      readTestFile(testFile, configuration);
    }
  }

  public static void readTestFile(Path testFile, Configuration configuration)
      throws IOException {
    ParquetMetadata readFooter = ParquetFileReader.readFooter(configuration, testFile);
    MessageType schema = readFooter.getFileMetaData().getSchema();
    ParquetFileReader parquetFileReader = new ParquetFileReader(configuration, testFile, readFooter.getBlocks(), schema.getColumns());
    PageReadStore pages = parquetFileReader.readNextRowGroup();
    System.out.println(pages.getRowCount());
  }

  public static void writeToFile(Path file, Configuration configuration, MessageType schema, MemPageStore pageStore, int recordCount)
      throws IOException {
    ParquetFileWriter w = startFile(file, configuration, schema);
    writeBlock(schema, pageStore, recordCount, w);
    endFile(w);
  }

  public static void endFile(ParquetFileWriter w) throws IOException {
    w.end(new HashMap<String, String>());
  }

  public static void writeBlock(MessageType schema, MemPageStore pageStore,
      int recordCount, ParquetFileWriter w) throws IOException {
    w.startBlock(recordCount);
    List<ColumnDescriptor> columns = schema.getColumns();
    for (ColumnDescriptor columnDescriptor : columns) {
      PageReader pageReader = pageStore.getPageReader(columnDescriptor);
      long totalValueCount = pageReader.getTotalValueCount();
      w.startColumn(columnDescriptor, totalValueCount, CompressionCodecName.UNCOMPRESSED);
      int n = 0;
      do {
        Page page = pageReader.readPage();
        n += page.getValueCount();
        // TODO: change INTFC
        w.writeDataPage(
            page.getValueCount(),
            (int)page.getBytes().size(),
            BytesInput.from(page.getBytes().toByteArray()),
            page.getRlEncoding(),
            page.getDlEncoding(),
            page.getValueEncoding());
      } while (n < totalValueCount);
      w.endColumn();
    }
    w.endBlock();
  }

  public static ParquetFileWriter startFile(Path file,
      Configuration configuration, MessageType schema) throws IOException {
    ParquetFileWriter w = new ParquetFileWriter(configuration, schema, file);
    w.start();
    return w;
  }
}<|MERGE_RESOLUTION|>--- conflicted
+++ resolved
@@ -59,12 +59,7 @@
       MessageType schema = new MessageType("int_test_file", new PrimitiveType(Repetition.OPTIONAL, PrimitiveTypeName.INT32, "int_col"));
 
       MemPageStore pageStore = new MemPageStore();
-<<<<<<< HEAD
-      ColumnWriteStoreImpl store = new ColumnWriteStoreImpl(pageStore, 8*1024, false);
-=======
-      ColumnWriteStoreImpl store = new ColumnWriteStoreImpl(pageStore, 8*1024, 8*1024);
->>>>>>> 427137de
-      //
+      ColumnWriteStoreImpl store = new ColumnWriteStoreImpl(pageStore, 8*1024, 8*1024, false);
       MessageColumnIO columnIO = new ColumnIOFactory().getColumnIO(schema);
 
       RecordConsumer recordWriter = columnIO.getRecordWriter(store);
